--- conflicted
+++ resolved
@@ -144,7 +144,6 @@
 pio run -t updatefs
 ```
 
-<<<<<<< HEAD
 #### Top Level Configuration Options
 
 | Field        | Usage                                                                                                       |
@@ -214,9 +213,6 @@
 
 
 ### Outgoing
-=======
-#### Internal Messages sent by mqtt to other muwerk processes:
->>>>>>> 8b7a11fc
 
 | topic        | message body   | comment                                |
 | ------------ | -------------- | -------------------------------------- |
